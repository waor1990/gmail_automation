--- conflicted
+++ resolved
@@ -32,11 +32,7 @@
           if [ -z "$FILE" ]; then
             echo "No matching file found" && exit 0
           fi
-<<<<<<< HEAD
-          FILE=$(basename "$FILE")
-=======
           FILE="${FILE##*/}"
->>>>>>> 1bb210e0
           mkdir -p issues/solved
           git mv "issues/$FILE" issues/solved/
           git commit -m "Archive resolved issue #$ISSUE_NUMBER"
