"""Layout definition for the Gmail Automation dashboard."""

from dash import dcc, dash_table, html

from .theme import get_theme_style


def make_layout(stl_rows, analysis, diff, cfg, pending):
    section_style = {"marginBottom": "24px"}
    control_row = html.Div(
        style={"display": "flex", "gap": "12px", "flexWrap": "wrap"},
        children=[
            html.Button("Fix Case", id="btn-fix-case", n_clicks=0),
            html.Button("Remove Duplicates", id="btn-fix-dups", n_clicks=0),
            html.Button("Alphabetize", id="btn-fix-sort", n_clicks=0),
            html.Button(
                "Fix All", id="btn-fix-all", n_clicks=0, style={"fontWeight": "bold"}
            ),
            dcc.Checklist(
                id="chk-backup",
                options=[{"label": "Create backup on save", "value": "backup"}],
                value=["backup"],
                style={"marginLeft": "8px"},
            ),
            html.Button(
                "Save Config",
                id="btn-save",
                n_clicks=0,
                style={"background": "#e8ffe8"},
            ),
            html.Button("Export ECAQ Report", id="btn-export-report", n_clicks=0),
            html.Button("Export Differences JSON", id="btn-export-diff", n_clicks=0),
            html.Button("Refresh Reports", id="btn-refresh-reports", n_clicks=0),
            html.Button("Switch to Dark Mode", id="btn-toggle-theme", n_clicks=0),
        ],
    )

    defaults_panel = html.Div(
        id="defaults-panel",
        style={
            "display": "flex",
            "gap": "8px",
            "alignItems": "center",
            "marginBottom": "16px",
        },
        children=[
            html.Span("Defaults:"),
            dcc.Checklist(
                id="default-read-status",
                options=[{"label": "mark read", "value": "read"}],
                value=[],
            ),
            dcc.Input(
                id="default-delete-days",
                type="number",
                placeholder="delete_after_days",
                style={"width": "120px"},
            ),
        ],
    )

    return html.Div(
        id="app-root",
        style=get_theme_style("light"),
        children=[
            dcc.Store(id="store-theme", storage_type="local", data={"theme": "light"}),
            dcc.Store(
                id="store-defaults",
                storage_type="local",
                data={"read_status": False, "delete_after_days": None},
            ),
            html.H1("Gmail Email Configuration Dashboard"),
            control_row,
            defaults_panel,
            html.Div(
                id="status", style={"marginBottom": "16px", "whiteSpace": "pre-wrap"}
            ),
            html.Div(
                style=section_style,
                children=[
                    html.H2("Configuration Reports"),
                    html.Div(id="metrics", style={"marginBottom": "8px"}),
                    html.Div(id="issues-block", style={"marginBottom": "8px"}),
                    html.Div(id="projected-changes"),
                ],
            ),
            html.Div(
                style=section_style,
                children=[
                    html.H2("New Senders Pending Processing"),
                    html.Div(
                        "Senders not yet processed by Gmail automation.",
                        id="pending-help",
                        style={
                            "fontSize": "12px",
                            "color": "#a00",
                            "marginBottom": "4px",
                        },
                    ),
                    html.Button(
                        "Export New Senders CSV",
                        id="btn-export-pending",
                        n_clicks=0,
                        style={"marginBottom": "8px"},
                        title=(
                            "Save the current New Senders list to "
                            "config/new_senders.csv"
                        ),
                    ),
                    dcc.Dropdown(
                        id="ddl-pending-labels",
                        options=[],
                        multi=True,
                        placeholder="Filter by label...",
                        style={"marginBottom": "8px", "maxWidth": "400px"},
                    ),
                    dash_table.DataTable(
                        id="tbl-new-senders",
                        columns=[
                            {"name": "", "id": "status"},
                            {"name": "email", "id": "email"},
                            {"name": "labels", "id": "labels"},
                        ],
                        data=pending,
                        page_size=15,
                        style_table={"maxHeight": "200px", "overflowY": "auto"},
                        style_cell={"fontFamily": "monospace", "fontSize": "12px"},
                        sort_action="native",
                        filter_action="native",
                        style_data_conditional=[
                            {
                                "if": {"filter_query": "{status} = '🔴'"},
                                "style": {"backgroundColor": "#ffe5e5"},
                            },
                            {
                                "if": {"column_id": "status"},
<<<<<<< HEAD
                                "textAlign": "center",
                                "width": "30px",
=======
                                "style": {
                                    "textAlign": "center",
                                    "width": "30px",
                                },
>>>>>>> cb534a7c
                            },
                        ],
                    ),
                ],
            ),
            html.Div(
                style=section_style,
                children=[
                    html.H2("Email Collision Viewer"),
                    html.Div(
                        "Emails assigned to multiple labels.",
                        style={
                            "fontSize": "12px",
                            "color": "#a00",
                            "marginBottom": "4px",
                        },
                    ),
                    html.Div(
                        (
                            "Select an action for each email. Choose 'Reassign' and "
                            "pick the target label, 'Remove' to delete it from all "
                            "labels, or 'Split' to keep it in all labels."
                        ),
                        style={
                            "fontSize": "12px",
                            "color": "#555",
                            "marginBottom": "4px",
                        },
                    ),
                    dash_table.DataTable(
                        id="tbl-collisions",
                        columns=[
                            {"name": "email", "id": "email"},
                            {"name": "labels", "id": "labels"},
                            {
                                "name": "action ▾",
                                "id": "action",
                                "presentation": "dropdown",
                            },
                            {
                                "name": "to label ▾",
                                "id": "to_label",
                                "presentation": "dropdown",
                            },
                        ],
                        data=[],
                        editable=True,
                        dropdown={
                            "action": {
                                "options": [
                                    {"label": "Reassign", "value": "reassign"},
                                    {"label": "Remove", "value": "remove"},
                                    {"label": "Split", "value": "split"},
                                ]
                            }
                        },
                        dropdown_conditional=[],
                        tooltip_header={
                            "action": (
                                "Reassign \u2192 move to one label; "
                                "Remove \u2192 delete from labels; "
                                "Split \u2192 keep in all labels"
                            )
                        },
                        tooltip_delay=0,
                        tooltip_duration=None,
                        page_size=15,
                        style_table={"maxHeight": "200px", "overflowY": "auto"},
                        style_cell={
                            "fontFamily": "monospace",
                            "fontSize": "12px",
                        },
                        style_data_conditional=[
                            {
                                "if": {"column_id": "action"},
                                "style": {"cursor": "pointer"},
                            },
                            {
                                "if": {"column_id": "to_label"},
                                "style": {"cursor": "pointer"},
                            },
                        ],
                    ),
                    html.Button(
                        "Apply Resolutions",
                        id="btn-apply-collisions",
                        n_clicks=0,
                        style={"marginTop": "8px"},
                    ),
                ],
            ),
            html.Div(
                style=section_style,
                children=[
                    html.H2("SENDER_TO_LABELS Editor"),
                    html.P(
                        [
                            (
                                "Edit mappings below. Use Advanced Mode to merge "
                                "or split rows, then apply edits and save."
                            ),
                        ],
                        id="stl-help",
                        style={"fontSize": "14px", "maxWidth": "800px"},
                    ),
                    dcc.RadioItems(
                        id="stl-view-toggle",
                        options=[
                            {"label": "Flat Table", "value": "flat"},
                            {"label": "Grouped Tree", "value": "grouped"},
                        ],
                        value="flat",
                        inline=True,
                        style={"marginBottom": "8px"},
                    ),
                    html.Div(
                        id="flat-view",
                        children=[
                            dash_table.DataTable(
                                id="tbl-stl",
                                columns=[
                                    {"name": "label", "id": "label"},
                                    {
                                        "name": "group (0=Mark Read, 1=Mark Unread)",
                                        "id": "group_index",
                                        "type": "numeric",
                                    },
                                    {"name": "email", "id": "email"},
                                    {"name": "read_status", "id": "read_status"},
                                    {
                                        "name": "delete_after_days",
                                        "id": "delete_after_days",
                                        "type": "numeric",
                                    },
                                ],
                                hidden_columns=[
                                    "group_index",
                                    "read_status",
                                    "delete_after_days",
                                ],
                                data=stl_rows,
                                editable=True,
                                row_deletable=True,
                                row_selectable="multi",
                                page_size=15,
                                style_table={"maxHeight": "400px", "overflowY": "auto"},
                                style_cell={
                                    "fontFamily": "monospace",
                                    "fontSize": "12px",
                                },
                            ),
                            html.Div(
                                style={"display": "flex", "gap": "8px"},
                                children=[
                                    html.Button(
                                        "Add blank row to SENDER_TO_LABELS",
                                        id="btn-add-stl-row",
                                        n_clicks=0,
                                        title=(
                                            "Append an empty row for a new "
                                            "label/email mapping"
                                        ),
                                    ),
                                    html.Button(
                                        "Show Advanced Mode",
                                        id="btn-toggle-advanced",
                                        n_clicks=0,
                                        title=(
                                            "Toggle visibility of grouping controls "
                                            "and the group column "
                                            "(0=Mark Read, 1=Mark Unread)"
                                        ),
                                    ),
                                    html.Button(
                                        "Apply table edits to config",
                                        id="btn-apply-edits",
                                        n_clicks=0,
                                        style={"background": "#e8f0ff"},
                                        title=(
                                            "Sync changes from the table to the "
                                            "working config. Use Save Config to "
                                            "write to file."
                                        ),
                                    ),
                                ],
                            ),
                            html.Div(
                                id="advanced-controls",
                                style={
                                    "display": "none",
                                    "gap": "8px",
                                    "marginTop": "8px",
                                },
                                children=[
                                    html.Button(
                                        "Merge Selected",
                                        id="btn-merge-groups",
                                        n_clicks=0,
                                        title=(
                                            "Merge selected rows into a single "
                                            "group per label"
                                        ),
                                    ),
                                    html.Button(
                                        "Split Selected",
                                        id="btn-split-groups",
                                        n_clicks=0,
                                        title=(
                                            "Move each selected row into its own group"
                                        ),
                                    ),
                                ],
                            ),
                            html.Div(
                                id="stl-selection",
                                style={"fontSize": "12px", "marginTop": "4px"},
                            ),
                            html.Span(
                                (
                                    "Applies edits from the table to the working "
                                    "config; remember to Save Config to persist."
                                ),
                                style={"fontSize": "12px", "color": "#555"},
                            ),
                        ],
                    ),
                    html.Div(
                        id="grouped-view",
                        style={"display": "none"},
                        children=[html.Div(id="stl-grouped")],
                    ),
                ],
            ),
            html.Div(
                style=section_style,
                children=[
                    html.H2("Differences View (Source: config/gmail_labels_data.json)"),
                    html.Div(id="diff-summary", style={"marginBottom": "8px"}),
                    dash_table.DataTable(
                        id="tbl-diff",
                        columns=[
                            {"name": "label", "id": "label"},
                            {
                                "name": "exists_in_target",
                                "id": "exists_in_target",
                                "presentation": "markdown",
                            },
                            {
                                "name": "total_in_source",
                                "id": "total_in_source",
                                "type": "numeric",
                            },
                            {
                                "name": "missing_count",
                                "id": "missing_count",
                                "type": "numeric",
                            },
                            {
                                "name": "coverage",
                                "id": "coverage",
                                "presentation": "markdown",
                            },
                            {
                                "name": "missing_emails",
                                "id": "missing_emails",
                                "presentation": "markdown",
                            },
                            {
                                "name": "actions",
                                "id": "actions",
                                "presentation": "markdown",
                            },
                        ],
                        data=[],
                        page_size=15,
                        markdown_options={"html": True},
                        style_table={"maxHeight": "400px", "overflowY": "auto"},
                        style_cell={
                            "fontFamily": "monospace",
                            "fontSize": "12px",
                            "whiteSpace": "normal",
                            "height": "auto",
                        },
                    ),
                    html.Div(id="diff-projected", style={"marginTop": "8px"}),
                ],
            ),
            html.Div(
                style=section_style,
                children=[
                    html.H2("Logs Viewer"),
                    html.Button("Load Log Files", id="btn-load-logs", n_clicks=0),
                    dcc.Dropdown(
                        id="ddl-log-files",
                        options=[],
                        placeholder="Select log file",
                        style={"marginTop": "8px"},
                    ),
                    html.Button(
                        "View Log",
                        id="btn-view-log",
                        n_clicks=0,
                        style={"marginTop": "8px"},
                    ),
                    dcc.Dropdown(
                        id="ddl-log-runs",
                        options=[],
                        placeholder="Select run instance",
                        style={"marginTop": "8px"},
                    ),
                    html.Div(
                        id="log-content",
                        style={
                            "whiteSpace": "pre",
                            "fontFamily": "monospace",
                            "fontSize": "12px",
                            "maxHeight": "400px",
                            "overflowY": "auto",
                            "border": "1px solid #ccc",
                            "padding": "8px",
                            "marginTop": "8px",
                        },
                    ),
                ],
            ),
            dcc.Store(id="store-config", data=cfg),
            dcc.Store(id="store-analysis", data=analysis),
            dcc.Store(id="store-diff", data=diff),
            dcc.Store(id="store-pending", data=pending),
            dcc.Store(id="store-log-runs"),
            dcc.Store(id="store-log-selection", storage_type="local"),
        ],
    )<|MERGE_RESOLUTION|>--- conflicted
+++ resolved
@@ -134,15 +134,10 @@
                             },
                             {
                                 "if": {"column_id": "status"},
-<<<<<<< HEAD
-                                "textAlign": "center",
-                                "width": "30px",
-=======
                                 "style": {
                                     "textAlign": "center",
                                     "width": "30px",
                                 },
->>>>>>> cb534a7c
                             },
                         ],
                     ),
