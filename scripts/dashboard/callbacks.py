--- conflicted
+++ resolved
@@ -2,12 +2,8 @@
 
 from __future__ import annotations
 
-<<<<<<< HEAD
 from dash import ALL, Input, Output, State, callback_context, ctx, html, no_update
 from dash.exceptions import PreventUpdate
-=======
-from dash import ALL, Input, Output, State, callback_context, ctx, dcc, html, no_update
->>>>>>> 6d09637c
 import re
 from typing import Any, Dict, List, Tuple
 from gmail_automation.logging_utils import get_logger
@@ -224,8 +220,6 @@
 
 
 def register_callbacks(app):
-<<<<<<< HEAD
-=======
     def _format_group_label(gi: int) -> str:
         if gi == 0:
             return "Mark Read"
@@ -233,72 +227,6 @@
             return "Mark Unread"
         return f"Group {gi}"
 
-    def _render_grouped_tree(rows: List[Dict[str, str]]):
-        grouped = rows_to_grouped(rows)
-        items = []
-        for label in sorted(grouped):
-            group_items = []
-            for gi in sorted(grouped[label]):
-                emails = grouped[label][gi]
-                email_items = [
-                    html.Li(
-                        [
-                            html.Span(email),
-                            # Hidden span to satisfy pattern-matching Output for remove
-                            html.Span(
-                                "",
-                                id={
-                                    "type": "grp-dummy",
-                                    "label": label,
-                                    "group": gi,
-                                    "email": email,
-                                },
-                                style={"display": "none"},
-                            ),
-                            html.Button(
-                                "Remove",
-                                id={
-                                    "type": "grp-remove",
-                                    "label": label,
-                                    "group": gi,
-                                    "email": email,
-                                },
-                                n_clicks=0,
-                                style={"marginLeft": "4px"},
-                            ),
-                        ]
-                    )
-                    for email in emails
-                ]
-                group_items.append(
-                    html.Li(
-                        [
-                            html.Span(_format_group_label(gi)),
-                            html.Ul(email_items),
-                            # Hidden span to satisfy pattern-matching Output for add
-                            html.Span(
-                                "",
-                                id={"type": "grp-dummy", "label": label, "group": gi},
-                                style={"display": "none"},
-                            ),
-                            dcc.Input(
-                                id={"type": "grp-input", "label": label, "group": gi},
-                                placeholder="new email",
-                                style={"marginRight": "4px", "fontSize": "12px"},
-                            ),
-                            html.Button(
-                                "Add",
-                                id={"type": "grp-add", "label": label, "group": gi},
-                                n_clicks=0,
-                                style={"fontSize": "12px"},
-                            ),
-                        ]
-                    )
-                )
-            items.append(html.Li([html.Strong(label), html.Ul(group_items)]))
-        return html.Ul(items)
-
->>>>>>> 6d09637c
     def _recompute(rows):
         cfg = table_to_config(rows)
         analysis = run_full_analysis(cfg)
