--- conflicted
+++ resolved
@@ -1,12 +1,8 @@
 from dash import html, dcc, no_update, callback_context, ctx
 from dash import Input, Output, State
 import re
-<<<<<<< HEAD
 from typing import Any, Dict, List, Tuple
-=======
-from typing import Dict, List
 from .collisions import resolve_collisions
->>>>>>> 49be402b
 from .analysis import (
     load_config,
     normalize_case_and_dups,
@@ -609,12 +605,6 @@
         return metrics, issues, projected
 
     @app.callback(
-<<<<<<< HEAD
-        Output("diff-summary", "children", allow_duplicate=True),
-        Output("tbl-diff", "data", allow_duplicate=True),
-        Output("store-diff", "data", allow_duplicate=True),
-        Output("diff-projected", "children", allow_duplicate=True),
-=======
         Output("tbl-collisions", "data"),
         Output("tbl-collisions", "dropdown_conditional"),
         Input("store-analysis", "data"),
@@ -630,27 +620,24 @@
                 {loc.split(".")[1].split("[")[0] for loc in item.get("locations", [])}
             )
             collisions.append(
-                {
-                    "email": item["email"],
-                    "labels": ", ".join(labels),
-                    "action": "",
-                    "to_label": "",
-                }
-            )
+                {"email": item["email"], "labels": ", ".join(labels), "action": ""}
+            )
+            opts = [
+                {"label": f"Reassign to {lbl}", "value": "reassign:" + lbl}
+                for lbl in labels
+            ]
+            opts.append({"label": "Split", "value": "split"})
+            opts.append({"label": "Remove", "value": "remove"})
             dropdowns.append(
-                {
-                    "if": {"row_index": i, "column_id": "to_label"},
-                    "options": [{"label": lbl, "value": lbl} for lbl in labels],
-                }
+                {"if": {"row_index": i, "column_id": "action"}, "options": opts}
             )
         return collisions, dropdowns
 
     @app.callback(
-        Output("diff-summary", "children"),
-        Output("tbl-diff", "data"),
-        Output("store-diff", "data"),
-        Output("diff-projected", "children"),
->>>>>>> 49be402b
+        Output("diff-summary", "children", allow_duplicate=True),
+        Output("tbl-diff", "data", allow_duplicate=True),
+        Output("store-diff", "data", allow_duplicate=True),
+        Output("diff-projected", "children", allow_duplicate=True),
         Output("status", "children", allow_duplicate=True),
         Input("store-config", "data"),
         prevent_initial_call="initial_duplicate",
