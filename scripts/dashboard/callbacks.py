from dash import html, no_update, callback_context
from dash import Input, Output, State
from .analysis import (
    analyze_email_consistency,
    check_alphabetization,
    check_case_and_duplicates,
    normalize_case_and_dups,
    sort_lists,
    compute_label_differences,
)
from .transforms import config_to_tables, tables_to_config
from .utils_io import write_json, backup_file, read_json
from .constants import CONFIG_JSON, LABELS_JSON


def register_callbacks(app):
    @app.callback(
        Output("tbl-email-list", "data", allow_duplicate=True),
        Output("tbl-stl", "data", allow_duplicate=True),
        Output("store-config", "data", allow_duplicate=True),
        Output("store-analysis", "data", allow_duplicate=True),
        Output("status", "children", allow_duplicate=True),
        Input("btn-fix-case", "n_clicks"),
        Input("btn-fix-dups", "n_clicks"),
        Input("btn-fix-sort", "n_clicks"),
        Input("btn-fix-all", "n_clicks"),
        State("store-config", "data"),
        prevent_initial_call=True,
    )
    def on_fix(n_case, n_dups, n_sort, n_all, cfg):
        if not cfg:
            return no_update, no_update, no_update, no_update, "No config loaded."

        action = callback_context.triggered[0]["prop_id"].split(".")[0]
        tmp = cfg

        if action in ("btn-fix-case", "btn-fix-dups", "btn-fix-all"):
            tmp, _ = normalize_case_and_dups(tmp)
        if action in ("btn-fix-sort", "btn-fix-all"):
            tmp, _ = sort_lists(tmp)

        el_rows, stl_rows = config_to_tables(tmp)
        analysis = {
            "consistency": analyze_email_consistency(tmp),
            "sorting": check_alphabetization(tmp),
            "case_dups": check_case_and_duplicates(tmp),
        }
        return (
            el_rows,
            stl_rows,
            tmp,
            analysis,
            f"Applied: {action.replace('btn-', '').replace('-', ' ')}",
        )

    @app.callback(
        Output("store-config", "data", allow_duplicate=True),
        Output("store-analysis", "data", allow_duplicate=True),
        Output("status", "children", allow_duplicate=True),
        Input("btn-apply-edits", "n_clicks"),
        State("tbl-email-list", "data"),
        State("tbl-stl", "data"),
        prevent_initial_call=True,
    )
    def on_apply_edits(_n, el_rows, stl_rows):
        tmp = tables_to_config(el_rows, stl_rows)
        analysis = {
            "consistency": analyze_email_consistency(tmp),
            "sorting": check_alphabetization(tmp),
            "case_dups": check_case_and_duplicates(tmp),
        }
        return tmp, analysis, "Applied table edits to working config (not yet saved)."

    @app.callback(
        Output("status", "children", allow_duplicate=True),
        Input("btn-save", "n_clicks"),
        State("store-config", "data"),
        State("chk-backup", "value"),
        prevent_initial_call=True,
    )
    def on_save(_n, cfg, backup_flags):
        if not cfg:
            return "Nothing to save."
        if "backup" in (backup_flags or []):
            if CONFIG_JSON.exists():
                bkp = backup_file(CONFIG_JSON)
                write_json(cfg, CONFIG_JSON)
                return (
                    f"Backup saved: {bkp.name}\nUpdated: config/gmail_config-final.json"
                )
            else:
                write_json(cfg, CONFIG_JSON)
                return "Updated: config/gmail_config-final.json"
        else:
            write_json(cfg, CONFIG_JSON)
            return "Updated: config/gmail_config-final.json (no backup)"

    @app.callback(
        Output("metrics", "children"),
        Output("issues-block", "children"),
        Output("projected-changes", "children"),
        Input("store-analysis", "data"),
        State("store-config", "data"),
    )
    def render_analysis(analysis, cfg):
        if not analysis:
            return "", "", ""

        cons = analysis["consistency"]
        sorting = analysis["sorting"]
        cd = analysis["case_dups"]

        def ul(items):
            from dash import html

            return (
                html.Ul([html.Li(x) for x in items])
                if items
                else html.Ul([html.Li("None")])
            )

        metrics = html.Div(
            [
                html.Div(f"EMAIL_LIST count: {cons['email_list_count']}"),
                html.Div(f"SENDER_TO_LABELS email set: {cons['sender_labels_count']}"),
                html.Div(f"Sets identical: {cons['are_identical']}"),
            ]
        )

        missing_sender = ul(cons["missing_in_sender"])
        missing_list = ul(
            [
                (
                    f"{e} (labels: "
                    f"{', '.join(cons['email_to_labels'].get(e, ['Unknown']))})"
                )
                for e in cons["missing_in_list"]
            ]
        )
        sort_list = ul([i["location"] for i in sorting])
        case_list = ul([i["location"] for i in cd["case_issues"]])

        dup_blocks = []
        for i in cd["duplicate_issues"]:
            dup_count = i["original_count"] - i["unique_count"]
            lines = [html.Div(f"{i['location']} ({dup_count} duplicates)")]
            lines.extend([html.Div(f"• {d}") for d in i["duplicates"]])
            dup_blocks.append(html.Div(lines, style={"marginLeft": "12px"}))
        dup_div = html.Div(dup_blocks) if dup_blocks else html.Div("None")

        issues = html.Div(
            [
                html.H4("Emails in EMAIL_LIST but not in SENDER_TO_LABELS"),
                missing_sender,
                html.H4("Emails in SENDER_TO_LABELS but not in EMAIL_LIST"),
                missing_list,
                html.H4("Lists not alphabetized"),
                sort_list,
                html.H4("Case inconsistencies"),
                case_list,
                html.H4("Duplicate issues"),
                dup_div,
            ]
        )

        proj_cfg, changes = normalize_case_and_dups(cfg)
        proj_cfg, sort_changes = sort_lists(proj_cfg)
        changes.extend(sort_changes)
        proj_list = ul(changes)
<<<<<<< HEAD
        projected = html.Div(
            [html.H4("Projected Changes After Fix All"), proj_list]
        )
=======
        projected = html.Div([html.H4("Projected Changes After Fix All"), proj_list])
>>>>>>> 855b8f7b
        return metrics, issues, projected

    @app.callback(
        Output("diff-summary", "children"),
        Output("tbl-diff", "data"),
        Output("store-diff", "data"),
        Output("diff-projected", "children"),
        Output("status", "children", allow_duplicate=True),
        Input("store-config", "data"),
<<<<<<< HEAD
=======
        prevent_initial_call="initial_duplicate",
>>>>>>> 855b8f7b
    )
    def on_diff(cfg):
        from dash import html

        if not cfg:
            return "", [], None, "", "No config loaded."
        if not LABELS_JSON.exists():
            return "", [], None, "", "Missing config/gmail_labels_data.json"
        labels = read_json(LABELS_JSON)
        diff = compute_label_differences(cfg, labels)
        summary = diff["comparison_summary"]
        rows = []
        for label, info in diff["missing_emails_by_label"].items():
            rows.append(
                {
                    "label": label,
                    "exists_in_target": info["label_exists_in_target"],
                    "total_in_source": info["total_emails_in_source"],
                    "missing_count": info["missing_emails_count"],
                    "missing_emails": ", ".join(info["missing_emails"]),
                }
            )

        proj_cfg, changes = normalize_case_and_dups(cfg)
        proj_cfg, sort_changes = sort_lists(proj_cfg)
        changes.extend(sort_changes)
        proj_diff = compute_label_differences(proj_cfg, labels)
        proj_div = html.Div(
            [
                html.H4("Projected Changes After Fix All"),
                html.Ul([html.Li(c) for c in changes] or [html.Li("None")]),
                html.Div(
<<<<<<< HEAD
                    f"Total missing emails after fixes: {proj_diff['comparison_summary']['total_missing_emails']}"
=======
                    "Total missing emails after fixes: "
                    f"{proj_diff['comparison_summary']['total_missing_emails']}"
>>>>>>> 855b8f7b
                ),
            ]
        )

        return (
            html.Div(
                [
                    html.Div(f"Source labels: {summary['total_labels_in_source']}"),
                    html.Div(f"Target labels: {summary['total_labels_in_target']}"),
                    html.Div(
                        f"Total missing emails: {summary['total_missing_emails']}"
                    ),
                ]
            ),
            rows,
            diff,
            proj_div,
            "Differences computed.",
        )

    @app.callback(
        Output("status", "children", allow_duplicate=True),
        Input("btn-export-report", "n_clicks"),
        State("store-config", "data"),
        prevent_initial_call=True,
    )
    def on_export_report(_n, cfg):
        if not cfg:
            return "No config loaded."
        from .reports import generate_report_text

        text = generate_report_text(cfg)
        from .constants import REPORT_TXT

        REPORT_TXT.parent.mkdir(parents=True, exist_ok=True)
        REPORT_TXT.write_text(text, encoding="utf-8")
        return "Report exported: config/ECAQ_Report.txt"

    @app.callback(
        Output("status", "children", allow_duplicate=True),
        Input("btn-export-diff", "n_clicks"),
        State("store-diff", "data"),
        prevent_initial_call=True,
    )
    def on_export_diff(_n, diff):
        if not diff:
            return "No differences computed."
        from .constants import DIFF_JSON
        from .utils_io import write_json

        write_json(diff, DIFF_JSON)
        return "Differences JSON exported: config/email_differences_by_label.json"<|MERGE_RESOLUTION|>--- conflicted
+++ resolved
@@ -167,13 +167,7 @@
         proj_cfg, sort_changes = sort_lists(proj_cfg)
         changes.extend(sort_changes)
         proj_list = ul(changes)
-<<<<<<< HEAD
-        projected = html.Div(
-            [html.H4("Projected Changes After Fix All"), proj_list]
-        )
-=======
         projected = html.Div([html.H4("Projected Changes After Fix All"), proj_list])
->>>>>>> 855b8f7b
         return metrics, issues, projected
 
     @app.callback(
@@ -183,10 +177,7 @@
         Output("diff-projected", "children"),
         Output("status", "children", allow_duplicate=True),
         Input("store-config", "data"),
-<<<<<<< HEAD
-=======
         prevent_initial_call="initial_duplicate",
->>>>>>> 855b8f7b
     )
     def on_diff(cfg):
         from dash import html
@@ -219,12 +210,8 @@
                 html.H4("Projected Changes After Fix All"),
                 html.Ul([html.Li(c) for c in changes] or [html.Li("None")]),
                 html.Div(
-<<<<<<< HEAD
-                    f"Total missing emails after fixes: {proj_diff['comparison_summary']['total_missing_emails']}"
-=======
                     "Total missing emails after fixes: "
                     f"{proj_diff['comparison_summary']['total_missing_emails']}"
->>>>>>> 855b8f7b
                 ),
             ]
         )
